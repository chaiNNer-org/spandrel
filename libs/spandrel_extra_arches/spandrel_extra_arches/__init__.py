--- conflicted
+++ resolved
@@ -1,14 +1,10 @@
-<<<<<<< HEAD
 """
 Spandrel extra arches contains more architectures for `spandrel`.
 
 All architectures in this library are registered in the `EXTRA_REGISTRY` dictionary.
 """
 
-from .__helper import EXTRA_REGISTRY
-=======
 from .__helper import EXTRA_REGISTRY, install
->>>>>>> c3aa562d
 
 __version__ = "0.1.1"
 
