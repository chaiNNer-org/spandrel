--- conflicted
+++ resolved
@@ -2,11 +2,7 @@
 Spandrel is a library for loading and running pre-trained PyTorch models. It automatically detects the model architecture and hyper parameters from model files, and provides a unified interface for running models.
 """
 
-<<<<<<< HEAD
-__version__ = "0.3.5"
-=======
-__version__ = "0.4.0"
->>>>>>> 9176128d
+__version__ = "0.4.1"
 
 from .__helpers.canonicalize import canonicalize_state_dict
 from .__helpers.loader import ModelLoader
