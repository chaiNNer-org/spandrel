from spandrel.architectures.GRLIR import GRLIR, load

from .util import (
    ModelFile,
    TestImage,
    assert_image_inference,
    assert_loads_correctly,
    disallowed_props,
)


def test_GRLIR_load():
    assert_loads_correctly(
        load,
        lambda: GRLIR(),
        lambda: GRLIR(in_channels=1, out_channels=3),
        lambda: GRLIR(in_channels=4, out_channels=4),
        lambda: GRLIR(embed_dim=16),
        # embed_dim=16 makes tests go faster
        lambda: GRLIR(embed_dim=16, upsampler="pixelshuffle", upscale=2),
        lambda: GRLIR(embed_dim=16, upsampler="pixelshuffle", upscale=3),
        lambda: GRLIR(embed_dim=16, upsampler="pixelshuffle", upscale=4),
        lambda: GRLIR(embed_dim=16, upsampler="pixelshuffle", upscale=8),
        lambda: GRLIR(embed_dim=16, upsampler="pixelshuffledirect", upscale=2),
        lambda: GRLIR(embed_dim=16, upsampler="pixelshuffledirect", upscale=3),
        lambda: GRLIR(embed_dim=16, upsampler="pixelshuffledirect", upscale=4),
        lambda: GRLIR(embed_dim=16, upsampler="pixelshuffledirect", upscale=8),
        lambda: GRLIR(embed_dim=16, upsampler="nearest+conv", upscale=4),
        lambda: GRLIR(
            embed_dim=16,
            depths=[4, 5, 3, 2, 1],
            num_heads_window=[2, 3, 5, 1, 3],
            num_heads_stripe=[2, 4, 7, 1, 1],
        ),
        lambda: GRLIR(mlp_ratio=2),
        lambda: GRLIR(mlp_ratio=3),
        lambda: GRLIR(qkv_proj_type="linear", qkv_bias=True),
        lambda: GRLIR(qkv_proj_type="linear", qkv_bias=False),
        lambda: GRLIR(qkv_proj_type="separable_conv", qkv_bias=True),
        lambda: GRLIR(qkv_proj_type="separable_conv", qkv_bias=False),
        lambda: GRLIR(conv_type="1conv"),
        lambda: GRLIR(conv_type="1conv1x1"),
        lambda: GRLIR(conv_type="linear"),
        lambda: GRLIR(conv_type="3conv"),
        # These require non-persistent buffers to be detected
        # lambda: GRLIR(
        #     window_size=16,
        #     stripe_size=[32, 64],
        #     anchor_window_down_factor=1,
        # ),
        # lambda: GRLIR(
        #     window_size=16,
        #     stripe_size=[32, 64],
        #     anchor_window_down_factor=2,
        # ),
        # lambda: GRLIR(
        #     window_size=16,
        #     stripe_size=[32, 64],
        #     anchor_window_down_factor=4,
        # ),
        # some actual training configs
        lambda: GRLIR(
            upscale=4,
            img_size=64,
            window_size=8,
            depths=[4, 4, 4, 4],
            embed_dim=32,
            num_heads_window=[2, 2, 2, 2],
            num_heads_stripe=[2, 2, 2, 2],
            mlp_ratio=2,
            qkv_proj_type="linear",
            anchor_proj_type="avgpool",
            anchor_window_down_factor=2,
            out_proj_type="linear",
            conv_type="1conv",
            upsampler="pixelshuffledirect",
        ),
        lambda: GRLIR(
            upscale=4,
            img_size=64,
            window_size=8,
            depths=[4, 4, 4, 4, 4, 4, 4, 4],
            embed_dim=192,
            num_heads_window=[4, 4, 4, 4, 4, 4, 4, 4],
            num_heads_stripe=[4, 4, 4, 4, 4, 4, 4, 4],
            mlp_ratio=2,
            qkv_proj_type="linear",
            anchor_proj_type="avgpool",
            anchor_window_down_factor=2,
            out_proj_type="linear",
            conv_type="1conv",
            upsampler="pixelshuffle",
        ),
        lambda: GRLIR(
            upscale=4,
            img_size=64,
            window_size=8,
            depths=[8, 8, 8, 8, 8, 8, 8, 8, 8, 8, 8, 8, 8, 8, 8, 8],
            embed_dim=256,
            num_heads_window=[4, 4, 4, 4, 4, 4, 4, 4, 4, 4, 4, 4, 4, 4, 4, 4],
            num_heads_stripe=[4, 4, 4, 4, 4, 4, 4, 4, 4, 4, 4, 4, 4, 4, 4, 4],
            mlp_ratio=4,
            qkv_proj_type="linear",
            anchor_proj_type="avgpool",
            anchor_window_down_factor=2,
            out_proj_type="linear",
            conv_type="1conv",
            upsampler="pixelshuffle",
        ),
        condition=lambda a, b: (
            a.in_channels == b.in_channels
            and a.out_channels == b.out_channels
            and a.embed_dim == b.embed_dim
            and a.upsampler == b.upsampler
            # upscale is only defined if we have an upsampler
            and (not a.upsampler or a.upscale == b.upscale)
            and a.input_resolution == b.input_resolution
<<<<<<< HEAD
=======
            # those aren't supported right now
>>>>>>> 175f51b3
            # and a.pad_size == b.pad_size
            # and a.window_size == b.window_size
            # and a.stripe_size == b.stripe_size
            # and a.shift_size == b.shift_size
            and a.stripe_groups == b.stripe_groups
            and a.pretrained_window_size == b.pretrained_window_size
            and a.pretrained_stripe_size == b.pretrained_stripe_size
            # and a.anchor_window_down_factor == b.anchor_window_down_factor
        ),
    )


# def test_GRLIR_dn_grl_tiny_c1(snapshot):
#     file = ModelFile.from_url(
#         "https://github.com/ofsoundof/GRL-Image-Restoration/releases/download/v1.0.0/dn_grl_tiny_c1.ckpt"
#     )
#     model = file.load_model()
#     assert model == snapshot(exclude=disallowed_props)
#     assert isinstance(model.model, GRLIR)
#     # this model is weird, so no inference test


# def test_GRLIR_dn_grl_base_c1s25(snapshot):
#     file = ModelFile.from_url(
#         "https://github.com/ofsoundof/GRL-Image-Restoration/releases/download/v1.0.0/dn_grl_base_c1s25.ckpt"
#     )
#     model = file.load_model()
#     assert model == snapshot(exclude=disallowed_props)
#     assert isinstance(model.model, GRLIR)
#     # we don't have grayscale images yet
<<<<<<< HEAD


# def test_GRLIR_jpeg_grl_small_c1q30(snapshot):
#     file = ModelFile.from_url(
#         "https://github.com/ofsoundof/GRL-Image-Restoration/releases/download/v1.0.0/jpeg_grl_small_c1q30.ckpt"
#     )
#     model = file.load_model()
#     assert model == snapshot(exclude=disallowed_props)
#     assert isinstance(model.model, GRLIR)
#     # we don't have grayscale images yet


# def test_GRLIR_dn_grl_small_c3s15(snapshot):
#     file = ModelFile.from_url(
#         "https://github.com/ofsoundof/GRL-Image-Restoration/releases/download/v1.0.0/dn_grl_small_c3s15.ckpt"
#     )
#     model = file.load_model()
#     assert model == snapshot(exclude=disallowed_props)
#     assert isinstance(model.model, GRLIR)
#     assert_image_inference(
#         file,
#         model,
#         [TestImage.SR_16, TestImage.SR_32, TestImage.SR_64],
#     )


# def test_GRLIR_dn_grl_base_c3s50(snapshot):
#     file = ModelFile.from_url(
#         "https://github.com/ofsoundof/GRL-Image-Restoration/releases/download/v1.0.0/dn_grl_base_c3s50.ckpt"
#     )
#     model = file.load_model()
#     assert model == snapshot(exclude=disallowed_props)
#     assert isinstance(model.model, GRLIR)
#     assert_image_inference(
#         file,
#         model,
#         [TestImage.SR_16, TestImage.SR_32, TestImage.SR_64],
#     )


# def test_GRLIR_db_motion_grl_base_gopro(snapshot):
#     file = ModelFile.from_url(
#         "https://github.com/ofsoundof/GRL-Image-Restoration/releases/download/v1.0.0/db_motion_grl_base_gopro.ckpt"
#     )
#     model = file.load_model()
#     assert model == snapshot(exclude=disallowed_props)
#     assert isinstance(model.model, GRLIR)
#     assert_image_inference(
#         file,
#         model,
#         [TestImage.SR_16, TestImage.SR_32, TestImage.SR_64],
#     )


# def test_GRLIR_jpeg_grl_small_c3(snapshot):
#     file = ModelFile.from_url(
#         "https://github.com/ofsoundof/GRL-Image-Restoration/releases/download/v1.0.0/jpeg_grl_small_c3.ckpt"
#     )
#     model = file.load_model()
#     assert model == snapshot(exclude=disallowed_props)
#     assert isinstance(model.model, GRLIR)
#     # this model is weird, so no inference test


# def test_GRLIR_jpeg_grl_small_c3q20(snapshot):
#     file = ModelFile.from_url(
#         "https://github.com/ofsoundof/GRL-Image-Restoration/releases/download/v1.0.0/jpeg_grl_small_c3q20.ckpt"
#     )
#     model = file.load_model()
#     assert model == snapshot(exclude=disallowed_props)
#     assert isinstance(model.model, GRLIR)
#     assert_image_inference(
#         file,
#         model,
#         [TestImage.SR_64, TestImage.JPEG_15],
#     )


def test_GRLIR_sr_grl_tiny_c3x3(snapshot):
    file = ModelFile.from_url(
        "https://github.com/ofsoundof/GRL-Image-Restoration/releases/download/v1.0.0/sr_grl_tiny_c3x3.ckpt"
    )
    model = file.load_model()
    assert model == snapshot(exclude=disallowed_props)
    assert isinstance(model.model, GRLIR)
    assert_image_inference(
        file,
        model,
        [TestImage.SR_16, TestImage.SR_32, TestImage.SR_64],
    )


=======


# def test_GRLIR_jpeg_grl_small_c1q30(snapshot):
#     file = ModelFile.from_url(
#         "https://github.com/ofsoundof/GRL-Image-Restoration/releases/download/v1.0.0/jpeg_grl_small_c1q30.ckpt"
#     )
#     model = file.load_model()
#     assert model == snapshot(exclude=disallowed_props)
#     assert isinstance(model.model, GRLIR)
#     # we don't have grayscale images yet


# def test_GRLIR_dn_grl_small_c3s15(snapshot):
#     file = ModelFile.from_url(
#         "https://github.com/ofsoundof/GRL-Image-Restoration/releases/download/v1.0.0/dn_grl_small_c3s15.ckpt"
#     )
#     model = file.load_model()
#     assert model == snapshot(exclude=disallowed_props)
#     assert isinstance(model.model, GRLIR)
#     assert_image_inference(
#         file,
#         model,
#         [TestImage.SR_16, TestImage.SR_32, TestImage.SR_64],
#     )


# def test_GRLIR_dn_grl_base_c3s50(snapshot):
#     file = ModelFile.from_url(
#         "https://github.com/ofsoundof/GRL-Image-Restoration/releases/download/v1.0.0/dn_grl_base_c3s50.ckpt"
#     )
#     model = file.load_model()
#     assert model == snapshot(exclude=disallowed_props)
#     assert isinstance(model.model, GRLIR)
#     assert_image_inference(
#         file,
#         model,
#         [TestImage.SR_16, TestImage.SR_32, TestImage.SR_64],
#     )


# def test_GRLIR_db_motion_grl_base_gopro(snapshot):
#     file = ModelFile.from_url(
#         "https://github.com/ofsoundof/GRL-Image-Restoration/releases/download/v1.0.0/db_motion_grl_base_gopro.ckpt"
#     )
#     model = file.load_model()
#     assert model == snapshot(exclude=disallowed_props)
#     assert isinstance(model.model, GRLIR)
#     assert_image_inference(
#         file,
#         model,
#         [TestImage.SR_16, TestImage.SR_32, TestImage.SR_64],
#     )


# def test_GRLIR_jpeg_grl_small_c3(snapshot):
#     file = ModelFile.from_url(
#         "https://github.com/ofsoundof/GRL-Image-Restoration/releases/download/v1.0.0/jpeg_grl_small_c3.ckpt"
#     )
#     model = file.load_model()
#     assert model == snapshot(exclude=disallowed_props)
#     assert isinstance(model.model, GRLIR)
#     # this model is weird, so no inference test


# def test_GRLIR_jpeg_grl_small_c3q20(snapshot):
#     file = ModelFile.from_url(
#         "https://github.com/ofsoundof/GRL-Image-Restoration/releases/download/v1.0.0/jpeg_grl_small_c3q20.ckpt"
#     )
#     model = file.load_model()
#     assert model == snapshot(exclude=disallowed_props)
#     assert isinstance(model.model, GRLIR)
#     assert_image_inference(
#         file,
#         model,
#         [TestImage.SR_64, TestImage.JPEG_15],
#     )


def test_GRLIR_sr_grl_tiny_c3x3(snapshot):
    file = ModelFile.from_url(
        "https://github.com/ofsoundof/GRL-Image-Restoration/releases/download/v1.0.0/sr_grl_tiny_c3x3.ckpt"
    )
    model = file.load_model()
    assert model == snapshot(exclude=disallowed_props)
    assert isinstance(model.model, GRLIR)
    assert_image_inference(
        file,
        model,
        [TestImage.SR_16, TestImage.SR_32, TestImage.SR_64],
    )


>>>>>>> 175f51b3
def test_GRLIR_sr_grl_tiny_c3x4(snapshot):
    file = ModelFile.from_url(
        "https://github.com/ofsoundof/GRL-Image-Restoration/releases/download/v1.0.0/sr_grl_tiny_c3x4.ckpt"
    )
    model = file.load_model()
    assert model == snapshot(exclude=disallowed_props)
    assert isinstance(model.model, GRLIR)
    assert_image_inference(
        file,
        model,
        [TestImage.SR_16, TestImage.SR_32, TestImage.SR_64],
    )


def test_GRLIR_bsr_grl_base(snapshot):
    file = ModelFile.from_url(
        "https://drive.google.com/file/d/1JdzeTFiBVSia7PmSvr5VduwDdLnirxAG/view",
        name="bsr_grl_base.safetensors",
    )
    model = file.load_model()
    assert model == snapshot(exclude=disallowed_props)
    assert isinstance(model.model, GRLIR)
    assert_image_inference(
        file,
        model,
        [TestImage.SR_16, TestImage.SR_32, TestImage.SR_64],
    )<|MERGE_RESOLUTION|>--- conflicted
+++ resolved
@@ -115,10 +115,7 @@
             # upscale is only defined if we have an upsampler
             and (not a.upsampler or a.upscale == b.upscale)
             and a.input_resolution == b.input_resolution
-<<<<<<< HEAD
-=======
             # those aren't supported right now
->>>>>>> 175f51b3
             # and a.pad_size == b.pad_size
             # and a.window_size == b.window_size
             # and a.stripe_size == b.stripe_size
@@ -149,7 +146,6 @@
 #     assert model == snapshot(exclude=disallowed_props)
 #     assert isinstance(model.model, GRLIR)
 #     # we don't have grayscale images yet
-<<<<<<< HEAD
 
 
 # def test_GRLIR_jpeg_grl_small_c1q30(snapshot):
@@ -242,100 +238,6 @@
     )
 
 
-=======
-
-
-# def test_GRLIR_jpeg_grl_small_c1q30(snapshot):
-#     file = ModelFile.from_url(
-#         "https://github.com/ofsoundof/GRL-Image-Restoration/releases/download/v1.0.0/jpeg_grl_small_c1q30.ckpt"
-#     )
-#     model = file.load_model()
-#     assert model == snapshot(exclude=disallowed_props)
-#     assert isinstance(model.model, GRLIR)
-#     # we don't have grayscale images yet
-
-
-# def test_GRLIR_dn_grl_small_c3s15(snapshot):
-#     file = ModelFile.from_url(
-#         "https://github.com/ofsoundof/GRL-Image-Restoration/releases/download/v1.0.0/dn_grl_small_c3s15.ckpt"
-#     )
-#     model = file.load_model()
-#     assert model == snapshot(exclude=disallowed_props)
-#     assert isinstance(model.model, GRLIR)
-#     assert_image_inference(
-#         file,
-#         model,
-#         [TestImage.SR_16, TestImage.SR_32, TestImage.SR_64],
-#     )
-
-
-# def test_GRLIR_dn_grl_base_c3s50(snapshot):
-#     file = ModelFile.from_url(
-#         "https://github.com/ofsoundof/GRL-Image-Restoration/releases/download/v1.0.0/dn_grl_base_c3s50.ckpt"
-#     )
-#     model = file.load_model()
-#     assert model == snapshot(exclude=disallowed_props)
-#     assert isinstance(model.model, GRLIR)
-#     assert_image_inference(
-#         file,
-#         model,
-#         [TestImage.SR_16, TestImage.SR_32, TestImage.SR_64],
-#     )
-
-
-# def test_GRLIR_db_motion_grl_base_gopro(snapshot):
-#     file = ModelFile.from_url(
-#         "https://github.com/ofsoundof/GRL-Image-Restoration/releases/download/v1.0.0/db_motion_grl_base_gopro.ckpt"
-#     )
-#     model = file.load_model()
-#     assert model == snapshot(exclude=disallowed_props)
-#     assert isinstance(model.model, GRLIR)
-#     assert_image_inference(
-#         file,
-#         model,
-#         [TestImage.SR_16, TestImage.SR_32, TestImage.SR_64],
-#     )
-
-
-# def test_GRLIR_jpeg_grl_small_c3(snapshot):
-#     file = ModelFile.from_url(
-#         "https://github.com/ofsoundof/GRL-Image-Restoration/releases/download/v1.0.0/jpeg_grl_small_c3.ckpt"
-#     )
-#     model = file.load_model()
-#     assert model == snapshot(exclude=disallowed_props)
-#     assert isinstance(model.model, GRLIR)
-#     # this model is weird, so no inference test
-
-
-# def test_GRLIR_jpeg_grl_small_c3q20(snapshot):
-#     file = ModelFile.from_url(
-#         "https://github.com/ofsoundof/GRL-Image-Restoration/releases/download/v1.0.0/jpeg_grl_small_c3q20.ckpt"
-#     )
-#     model = file.load_model()
-#     assert model == snapshot(exclude=disallowed_props)
-#     assert isinstance(model.model, GRLIR)
-#     assert_image_inference(
-#         file,
-#         model,
-#         [TestImage.SR_64, TestImage.JPEG_15],
-#     )
-
-
-def test_GRLIR_sr_grl_tiny_c3x3(snapshot):
-    file = ModelFile.from_url(
-        "https://github.com/ofsoundof/GRL-Image-Restoration/releases/download/v1.0.0/sr_grl_tiny_c3x3.ckpt"
-    )
-    model = file.load_model()
-    assert model == snapshot(exclude=disallowed_props)
-    assert isinstance(model.model, GRLIR)
-    assert_image_inference(
-        file,
-        model,
-        [TestImage.SR_16, TestImage.SR_32, TestImage.SR_64],
-    )
-
-
->>>>>>> 175f51b3
 def test_GRLIR_sr_grl_tiny_c3x4(snapshot):
     file = ModelFile.from_url(
         "https://github.com/ofsoundof/GRL-Image-Restoration/releases/download/v1.0.0/sr_grl_tiny_c3x4.ckpt"
