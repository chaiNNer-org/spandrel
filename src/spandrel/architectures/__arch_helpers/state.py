--- conflicted
+++ resolved
@@ -2,29 +2,6 @@
 
 import math
 from typing import Any
-
-
-<<<<<<< HEAD
-def get_max_seq_index(state: dict, key_pattern: str, start: int = 0) -> int:
-    """
-    Returns the maximum number `i` such that `key_pattern.format(str(i))` is in `state`.
-
-    This is useful for detecting the number of elements in a sequence. Since this
-    function returns the highest index, the length of the sequence is simply
-    `get_max_seq_index(state, pattern) + 1`. This even correctly accounts for empty
-    sequences.
-
-    If no such key is in state, then `start - 1` is returned.
-
-    Example:
-        get_max_seq_index(state, "body.{}.weight") -> 5
-    """
-    i = start
-    while True:
-        key = key_pattern.format(str(i))
-        if key not in state:
-            return i - 1
-        i += 1
 
 
 def get_first_seq_index(state: dict, key_pattern: str) -> int:
@@ -43,8 +20,6 @@
     return -1
 
 
-=======
->>>>>>> 882d0451
 def get_seq_len(state: dict[str, Any], seq_key: str) -> int:
     """
     Returns the length of a sequence in the state dict.
