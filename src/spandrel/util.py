"""
A module containing commonly-used functionality to implement architectures.
"""

from __future__ import annotations

import functools
import inspect
import math
<<<<<<< HEAD
from typing import Any, Literal, Mapping, Protocol, TypeVar
=======
from typing import Literal, Mapping
>>>>>>> 4692b823


class KeyCondition:
    """
    A condition that checks if a state dict has the given keys.
    """

    def __init__(
        self, kind: Literal["all", "any"], keys: tuple[str | KeyCondition, ...]
    ):
        self._keys = keys
        self._kind = kind

    @staticmethod
    def has_all(*keys: str | KeyCondition) -> KeyCondition:
        return KeyCondition("all", keys)

    @staticmethod
    def has_any(*keys: str | KeyCondition) -> KeyCondition:
        return KeyCondition("any", keys)

    def __call__(self, state_dict: Mapping[str, object]) -> bool:
        def _detect(key: str | KeyCondition) -> bool:
            if isinstance(key, KeyCondition):
                return key(state_dict)
            return key in state_dict

        if self._kind == "all":
            return all(_detect(key) for key in self._keys)
        else:
            return any(_detect(key) for key in self._keys)


def get_first_seq_index(state_dict: Mapping[str, object], key_pattern: str) -> int:
    """
    Returns the maximum index `i` such that `key_pattern.format(str(i))` is in `state`.

    If no such key is in state, then `-1` is returned.

    Example:
        get_first_seq_index(state, "body.{}.weight") -> -1
        get_first_seq_index(state, "body.{}.weight") -> 3
    """
    for i in range(100):
        if key_pattern.format(str(i)) in state_dict:
            return i
    return -1


def get_seq_len(state_dict: Mapping[str, object], seq_key: str) -> int:
    """
    Returns the length of a sequence in the state dict.

    The length is detected by finding the maximum index `i` such that
    `{seq_key}.{i}.{suffix}` is in `state` for some suffix.

    Example:
        get_seq_len(state, "body") -> 5
    """
    prefix = seq_key + "."

    keys: set[int] = set()
    for k in state_dict.keys():
        if k.startswith(prefix):
            index = k[len(prefix) :].split(".", maxsplit=1)[0]
            keys.add(int(index))

    if len(keys) == 0:
        return 0
    return max(keys) + 1


def get_scale_and_output_channels(x: int, input_channels: int) -> tuple[int, int]:
    """
    Returns a scale and number of output channels such that `scale**2 * out_nc = x`.

    This is commonly used for pixelshuffel layers.
    """
    # Unfortunately, we do not have enough information to determine both the scale and
    # number output channels correctly *in general*. However, we can make some
    # assumptions to make it good enough.
    #
    # What we know:
    # - x = scale * scale * output_channels
    # - output_channels is likely equal to input_channels
    # - output_channels and input_channels is likely 1, 3, or 4
    # - scale is likely 1, 2, 4, or 8

    def is_square(n: int) -> bool:
        return math.sqrt(n) == int(math.sqrt(n))

    # just try out a few candidates and see which ones fulfill the requirements
    candidates = [input_channels, 3, 4, 1]
    for c in candidates:
        if x % c == 0 and is_square(x // c):
            return int(math.sqrt(x // c)), c

    raise AssertionError(
        f"Expected output channels to be either 1, 3, or 4."
        f" Could not find a pair (scale, out_nc) such that `scale**2 * out_nc = {x}`"
    )


def store_hyperparameters(*, extra_parameters: Mapping[str, Any] = {}):
    """
    Stores the hyperparameters of a class in a `hyperparameters` attribute.
    """

    def get_arg_defaults(spec: inspect.FullArgSpec) -> dict[str, Any]:
        defaults = {}
        if spec.kwonlydefaults is not None:
            defaults = spec.kwonlydefaults

        if spec.defaults is not None:
            defaults = {
                **defaults,
                **dict(zip(spec.args[-len(spec.defaults) :], spec.defaults)),
            }

        return defaults

    class WithHyperparameters(Protocol):
        hyperparameters: dict[str, Any]

    C = TypeVar("C", bound=WithHyperparameters)

    def inner(cls: type[C]) -> type[C]:
        old_init = cls.__init__

        spec = inspect.getfullargspec(old_init)
        defaults = get_arg_defaults(spec)

        if spec.varargs is not None:
            raise UserWarning(
                "Class has *args, which is not allowed in combination with @store_hyperparameters"
            )
        if spec.varkw is not None:
            raise UserWarning(
                "Class has **kwargs, which is not allowed in combination with @store_hyperparameters"
            )

        @functools.wraps(old_init)
        def new_init(self: C, **kwargs):
            # remove extra parameters from kwargs
            for k, v in extra_parameters.items():
                if k in kwargs:
                    if kwargs[k] != v:
                        raise ValueError(
                            f"Expected hyperparameter {k} to be {v}, but got {kwargs[k]}"
                        )
                    del kwargs[k]

            self.hyperparameters = {**extra_parameters, **defaults, **kwargs}
            old_init(self, **kwargs)

        cls.__init__ = new_init
        return cls

    return inner


__all__ = [
    "KeyCondition",
    "get_first_seq_index",
    "get_seq_len",
    "get_scale_and_output_channels",
    "store_hyperparameters",
]<|MERGE_RESOLUTION|>--- conflicted
+++ resolved
@@ -7,11 +7,7 @@
 import functools
 import inspect
 import math
-<<<<<<< HEAD
 from typing import Any, Literal, Mapping, Protocol, TypeVar
-=======
-from typing import Literal, Mapping
->>>>>>> 4692b823
 
 
 class KeyCondition:
@@ -115,7 +111,7 @@
     )
 
 
-def store_hyperparameters(*, extra_parameters: Mapping[str, Any] = {}):
+def store_hyperparameters(*, extra_parameters: Mapping[str, object] = {}):
     """
     Stores the hyperparameters of a class in a `hyperparameters` attribute.
     """
